--- conflicted
+++ resolved
@@ -38,45 +38,6 @@
         return;
       }
 
-<<<<<<< HEAD
-    let isGZipped = false;
-    if (md.contentEncoding == "gzip") {
-      isGZipped = true;
-    }
-
-    if (req.query.alt == "media") {
-      let data = storageLayer.getBytes(req.params.bucketId, req.params.objectId);
-      if (!data) {
-        res.sendStatus(404);
-        return;
-      }
-
-      if (isGZipped) {
-        data = gunzipSync(data);
-      }
-
-      res.setHeader("Accept-Ranges", "bytes");
-      res.setHeader("Content-Type", md.contentType);
-      res.setHeader("Content-Disposition", md.contentDisposition);
-      res.setHeader("Content-Encoding", "identity");
-
-      const byteRange = [...(req.header("range") || "").split("bytes="), "", ""];
-
-      const [rangeStart, rangeEnd] = byteRange[1].split("-");
-
-      if (rangeStart) {
-        const range = {
-          start: parseInt(rangeStart),
-          end: rangeEnd ? parseInt(rangeEnd) : data.byteLength,
-        };
-        res.setHeader("Content-Range", `bytes ${range.start}-${range.end - 1}/${data.byteLength}`);
-        res.status(206).end(data.slice(range.start, range.end));
-      } else {
-        res.end(data);
-      }
-      return;
-    }
-=======
       if (req.query.alt == "media") {
         let data = storageLayer.getBytes(req.params.bucketId, req.params.objectId);
         if (!data) {
@@ -113,7 +74,6 @@
         }
         return;
       }
->>>>>>> 6862f4c1
 
       const outgoingMd = new CloudStorageObjectMetadata(md);
 
