import * as backend from "./backend";
import * as storage from "../../gcp/storage";
import { FirebaseError } from "../../error";
<<<<<<< HEAD
import { addServiceAccountToRoles } from "../../gcp/resourceManager";
=======
import { logger } from "../../logger";

const noop = (): Promise<void> => Promise.resolve();

const LOOKUP_BY_EVENT_TYPE: Record<string, (ep: backend.EventTriggered) => Promise<void>> = {
  "google.cloud.pubsub.topic.v1.messagePublished": noop,
  "google.cloud.storage.object.v1.finalized": lookupBucketRegion,
  "google.cloud.storage.object.v1.archived": lookupBucketRegion,
  "google.cloud.storage.object.v1.deleted": lookupBucketRegion,
  "google.cloud.storage.object.v1.metadataUpdated": lookupBucketRegion,
};
>>>>>>> b5864cdd

/**
 * Sets the trigger region to what we currently have deployed
 * @param want the list of function specs we want to deploy
 * @param have the list of function specs we have deployed
 */
export async function lookupMissingTriggerRegions(want: backend.Backend): Promise<void> {
  const regionLookups: Array<Promise<void>> = [];
  for (const ep of backend.allEndpoints(want)) {
    if (ep.platform === "gcfv1" || !backend.isEventTriggered(ep) || ep.eventTrigger.region) {
      continue;
    }
    const lookup = LOOKUP_BY_EVENT_TYPE[ep.eventTrigger.eventType];
    if (!lookup) {
      logger.debug(
        "Don't know how to look up trigger region for event type",
        ep.eventTrigger.eventType,
        ". Deploy will fail unless this event type is global"
      );
      continue;
    }
    regionLookups.push(lookup(ep));
  }
  await Promise.all(regionLookups);
}

/** Sets a GCS event trigger's region to the region of its bucket. */
async function lookupBucketRegion(endpoint: backend.EventTriggered): Promise<void> {
  try {
    const bucket: { location: string } = await storage.getBucket(
      endpoint.eventTrigger.eventFilters.bucket!
    );
    endpoint.eventTrigger.region = bucket.location.toLowerCase();
  } catch (err) {
    throw new FirebaseError("Can't find the storage bucket region", { original: err });
  }
<<<<<<< HEAD
  // TODO: add more trigger types
}

interface StorageServiceAccountResponse {
  email_address: string;
  kind: string;
}

export async function enableStoragePermissions(projectId: string): Promise<void> {
  const iamRoles = ["roles/pubsub.publisher"];
  const storageResponse = (await storage.getServiceAccount(
    projectId
  )) as StorageServiceAccountResponse;
  await addServiceAccountToRoles(projectId, storageResponse.email_address, iamRoles);
=======
>>>>>>> b5864cdd
}<|MERGE_RESOLUTION|>--- conflicted
+++ resolved
@@ -1,9 +1,7 @@
 import * as backend from "./backend";
 import * as storage from "../../gcp/storage";
 import { FirebaseError } from "../../error";
-<<<<<<< HEAD
 import { addServiceAccountToRoles } from "../../gcp/resourceManager";
-=======
 import { logger } from "../../logger";
 
 const noop = (): Promise<void> => Promise.resolve();
@@ -15,7 +13,6 @@
   "google.cloud.storage.object.v1.deleted": lookupBucketRegion,
   "google.cloud.storage.object.v1.metadataUpdated": lookupBucketRegion,
 };
->>>>>>> b5864cdd
 
 /**
  * Sets the trigger region to what we currently have deployed
@@ -52,8 +49,6 @@
   } catch (err) {
     throw new FirebaseError("Can't find the storage bucket region", { original: err });
   }
-<<<<<<< HEAD
-  // TODO: add more trigger types
 }
 
 interface StorageServiceAccountResponse {
@@ -67,6 +62,4 @@
     projectId
   )) as StorageServiceAccountResponse;
   await addServiceAccountToRoles(projectId, storageResponse.email_address, iamRoles);
-=======
->>>>>>> b5864cdd
 }