'use strict';

var _ = require('lodash');
var RSVP = require('rsvp');
var resolveProjectPath = require('../../resolveProjectPath');
var fsutils = require('../../fsutils');
var utils = require('../../utils');

module.exports = function(context, options, payload) {
  context.hosting = {
    // TODO: Get Firebase subdomain - not always the same as the projectId
    versionRef: options.firebaseRef.child('hosting/versions').child(context.projectId).push()
  };
  context.hosting.versionId = context.hosting.versionRef.key();

  // Allow the public directory to be overridden by the --public flag
  if (options.public) {
    // trigger legacy key import since public may not exist in firebase.json
    options.config.importLegacyKeys();
    options.config.set('hosting.public', options.public);
  }

  payload.hosting = options.config.get('hosting');

<<<<<<< HEAD
  if (payload.hosting) {
    if (!_.has(payload, 'hosting.public')) {
      return utils.reject('No public directory specified, can\'t deploy hosting', {exit: 1});
    } else if (!fs.existsSync(resolveProjectPath(options.cwd, payload.hosting.public))) {
      return utils.reject('Specified public directory does not exist, can\'t deploy hosting', {exit: 1});
    }
=======
  if (!_.has(payload, 'hosting.public')) {
    return utils.reject('No public directory specified, can\'t deploy hosting', {exit: 1});
  } else if (!fsutils.dirExistsSync(resolveProjectPath(options.cwd, payload.hosting.public))) {
    return utils.reject('Specified public directory does not exist, can\'t deploy hosting', {exit: 1});
>>>>>>> 66524b49
  }

  return RSVP.resolve();
};<|MERGE_RESOLUTION|>--- conflicted
+++ resolved
@@ -22,19 +22,12 @@
 
   payload.hosting = options.config.get('hosting');
 
-<<<<<<< HEAD
   if (payload.hosting) {
     if (!_.has(payload, 'hosting.public')) {
       return utils.reject('No public directory specified, can\'t deploy hosting', {exit: 1});
-    } else if (!fs.existsSync(resolveProjectPath(options.cwd, payload.hosting.public))) {
+    } else if (!fsutils.dirExistsSync(resolveProjectPath(options.cwd, payload.hosting.public))) {
       return utils.reject('Specified public directory does not exist, can\'t deploy hosting', {exit: 1});
     }
-=======
-  if (!_.has(payload, 'hosting.public')) {
-    return utils.reject('No public directory specified, can\'t deploy hosting', {exit: 1});
-  } else if (!fsutils.dirExistsSync(resolveProjectPath(options.cwd, payload.hosting.public))) {
-    return utils.reject('Specified public directory does not exist, can\'t deploy hosting', {exit: 1});
->>>>>>> 66524b49
   }
 
   return RSVP.resolve();
